// no local UI state for last result; results are fetched via React Query
import { useForm } from "react-hook-form";
import { zodResolver } from "@hookform/resolvers/zod";
import { useMutation, useQueryClient } from "@tanstack/react-query";
import { z } from "zod";
import DOMPurify from "dompurify";
import { Button } from "@/components/ui/button";
import { Input } from "@/components/ui/input";
import { Form, FormControl, FormField, FormItem, FormMessage } from "@/components/ui/form";
import { Search, Loader2 } from "lucide-react";
import { useToast } from "@/hooks/use-toast";
import { apiRequest } from "@/lib/queryClient";

const urlSchema = z.object({
  url: z.string().url("Please enter a valid URL").refine((url) => {
    try {
      const parsedUrl = new URL(url);
      return parsedUrl.protocol === "http:" || parsedUrl.protocol === "https:";
    } catch {
      return false;
    }
  }, "URL must be a valid HTTP or HTTPS URL"),
});

type UrlFormData = z.infer<typeof urlSchema>;

interface URLAnalyzerProps {
  endpoint?: string;
  onAnalysisComplete?: (url: string, data: any) => void;
  onAnalysisStart?: () => void;
  onAnalysisError?: (error: string) => void;
}

export default function URLAnalyzer({ endpoint = "/api/brand-ranking", onAnalysisComplete, onAnalysisStart, onAnalysisError }: URLAnalyzerProps) {
  const { toast } = useToast();
  const queryClient = useQueryClient();
<<<<<<< HEAD
=======
  // keep component state minimal
  const [, setLocation] = useLocation();
>>>>>>> 8680ccfa

  const form = useForm<UrlFormData>({
    resolver: zodResolver(urlSchema),
    defaultValues: {
      url: "",
    },
  });

  const analyzeMutation = useMutation({
<<<<<<< HEAD
    mutationFn: async (data: UrlFormData) => {
      // Sanitize URL input
      const sanitizedUrl = DOMPurify.sanitize(data.url);
      const response = await apiRequest("POST", endpoint, {
        url: sanitizedUrl,
      });
      return response.json();
    },
    onSuccess: (data, variables) => {
      toast({
        title: "Analysis Complete",
        description: `Successfully analyzed ${data.domain || data.url}`,
      });
      queryClient.invalidateQueries({ queryKey: [endpoint, data.domain || data.url] });
      form.reset();
      if (onAnalysisComplete) onAnalysisComplete(variables.url, data);
    },
    onError: (error: any) => {
      toast({
        title: "Analysis Failed",
        description: error.message || "Failed to analyze website",
        variant: "destructive",
      });
      if (onAnalysisError) onAnalysisError(error.message || "Failed to analyze website");
    },
  });
=======
  mutationFn: async (data: UrlFormData) => {
    const sanitizedUrl = DOMPurify.sanitize(data.url);

    const response = await apiRequest("POST", "/api/analyze", {
      url: sanitizedUrl,
    });

    const json = await response.json();
    return json.analysis; // ✅ only return the analysis object
  },
  onSuccess: (data) => {
    toast({
      title: "Analysis Complete",
      description: `Successfully analyzed ${data.url}`,
    });

    queryClient.invalidateQueries({ queryKey: ["analyses"] });

    form.reset();
  },
  onError: (error: any) => {
    toast({
      title: "Analysis Failed",
      description: error.message || "Failed to analyze website",
      variant: "destructive",
    });
  },
});

>>>>>>> 8680ccfa

  const onSubmit = (data: UrlFormData) => {
    analyzeMutation.mutate(data);
  };

  return (
    <div className="bg-card border-b border-border px-6 py-4">
      <div className="max-w-4xl">
        <h3 className="text-lg font-semibold text-foreground mb-3">Analyze Website</h3>
        <Form {...form}>
          <form onSubmit={form.handleSubmit(onSubmit)} className="flex space-x-3">
            <div className="flex-1">
              <FormField
                control={form.control}
                name="url"
                render={({ field }) => (
                  <FormItem>
                    <FormControl>
                      <Input
                        placeholder="Enter website URL (e.g., https://example.com)"
                        type="url"
                        {...field}
                        className="w-full"
                        data-testid="input-url"
                      />
                    </FormControl>
                    <FormMessage />
                  </FormItem>
                )}
              />
            </div>
            <Button
              type="submit"
              disabled={analyzeMutation.isPending}
              data-testid="button-analyze"
            >
              {analyzeMutation.isPending ? (
                <>
                  <Loader2 className="mr-2 h-4 w-4 animate-spin" />
                  Analyzing...
                </>
              ) : (
                <>
                  <Search className="mr-2 h-4 w-4" />
                  Analyze
                </>
              )}
            </Button>
          </form>
        </Form>
<<<<<<< HEAD
=======

        {/* Latest analysis UI removed - analyses are shown on the SEO Rankings page */}
>>>>>>> 8680ccfa
      </div>
    </div>
  );
}<|MERGE_RESOLUTION|>--- conflicted
+++ resolved
@@ -34,11 +34,10 @@
 export default function URLAnalyzer({ endpoint = "/api/brand-ranking", onAnalysisComplete, onAnalysisStart, onAnalysisError }: URLAnalyzerProps) {
   const { toast } = useToast();
   const queryClient = useQueryClient();
-<<<<<<< HEAD
-=======
+
   // keep component state minimal
   const [, setLocation] = useLocation();
->>>>>>> 8680ccfa
+
 
   const form = useForm<UrlFormData>({
     resolver: zodResolver(urlSchema),
@@ -48,7 +47,7 @@
   });
 
   const analyzeMutation = useMutation({
-<<<<<<< HEAD
+
     mutationFn: async (data: UrlFormData) => {
       // Sanitize URL input
       const sanitizedUrl = DOMPurify.sanitize(data.url);
@@ -75,37 +74,7 @@
       if (onAnalysisError) onAnalysisError(error.message || "Failed to analyze website");
     },
   });
-=======
-  mutationFn: async (data: UrlFormData) => {
-    const sanitizedUrl = DOMPurify.sanitize(data.url);
 
-    const response = await apiRequest("POST", "/api/analyze", {
-      url: sanitizedUrl,
-    });
-
-    const json = await response.json();
-    return json.analysis; // ✅ only return the analysis object
-  },
-  onSuccess: (data) => {
-    toast({
-      title: "Analysis Complete",
-      description: `Successfully analyzed ${data.url}`,
-    });
-
-    queryClient.invalidateQueries({ queryKey: ["analyses"] });
-
-    form.reset();
-  },
-  onError: (error: any) => {
-    toast({
-      title: "Analysis Failed",
-      description: error.message || "Failed to analyze website",
-      variant: "destructive",
-    });
-  },
-});
-
->>>>>>> 8680ccfa
 
   const onSubmit = (data: UrlFormData) => {
     analyzeMutation.mutate(data);
@@ -156,11 +125,9 @@
             </Button>
           </form>
         </Form>
-<<<<<<< HEAD
-=======
 
         {/* Latest analysis UI removed - analyses are shown on the SEO Rankings page */}
->>>>>>> 8680ccfa
+
       </div>
     </div>
   );
